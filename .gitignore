--- conflicted
+++ resolved
@@ -1,9 +1,5 @@
 .idea
-<<<<<<< HEAD
-output.log
-=======
 *.log
->>>>>>> b89d54db
 
 # Known Good
 *.kg
