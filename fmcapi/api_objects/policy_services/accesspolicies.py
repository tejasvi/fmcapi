"""Access Control Policy Classes."""

from fmcapi.api_objects.apiclasstemplate import APIClassTemplate
import logging
import warnings


class AccessPolicies(APIClassTemplate):
    """The AccessPolicies Object in the FMC."""

    VALID_JSON_DATA = ["id", "name", "type", "description", "defaultAction"]
    VALID_FOR_KWARGS = VALID_JSON_DATA + []
    URL_SUFFIX = "/policy/accesspolicies"
    REQUIRED_FOR_POST = ["name"]
    REQUIRED_FOR_PUT = ["id", "defaultAction"]
    DEFAULT_ACTION_OPTIONS = [
        "BLOCK",
        "TRUST",
        "PERMIT",
        "NETWORK_DISCOVERY",
        "INHERIT_FROM_PARENT",
    ]
    FILTER_BY_NAME = True

    @property
    def defaultAction(self):
        """
        Getter for defaultAction.

        :return: {"action": self._defaultAction}
        """
        return {"action": self._defaultAction}

    @defaultAction.setter
    def defaultAction(self, action):
        """
        Setter for defaultAction.

        :return: None
        """
        if action in self.DEFAULT_ACTION_OPTIONS:
            self._defaultAction = action
        else:
            logging.error(
                f"action, {action}, is not a valid option.  Choose from {self.DEFAULT_ACTION_OPTIONS}."
            )

    def __init__(self, fmc, **kwargs):
        """
        Initialize AccessPolicies object.

        :param fmc: (object) FMC object
        :param **kwargs: Set initial variables during instantiation of AccessPolicies object.
        :return: None
        """
        super().__init__(fmc, **kwargs)
        logging.debug("In __init__() for AccessPolicies class.")
        self.parse_kwargs(**kwargs)
        self._defaultAction = None
        self.defaultAction = "BLOCK"

    def format_data(self, filter_query=""):
        """
        Gather all the data in preparation for sending to API in JSON format.

        :param filter_query: (str) 'all' or 'kwargs'
        :return: (dict) json_data
        """
        json_data = super().format_data()
        logging.debug("In format_data() for AccessPolicies class.")
        json_data["defaultAction"] = self.defaultAction
        return json_data

<<<<<<< HEAD
    def put(self):
        """PUT method for API for AccessPolicies not supported."""
        logging.info("PUT method for API for AccessPolicies not supported.")
        pass

    def delete(self):
        """DELETE method for API for AccessPolicies not supported."""
        logging.info("DELETE method for API for AccessPolicies not supported.")
        pass

=======
>>>>>>> 2be0bb8b

class AccessControlPolicy(AccessPolicies):
    """
    Dispose of this Class after 20210101.

    Use AccessPolicies() instead.
    """

    def __init__(self, fmc, **kwargs):
        warnings.resetwarnings()
        warnings.warn(
            "Deprecated: AccessControlPolicy() should be called via AccessPolicies()."
        )
        super().__init__(fmc, **kwargs)<|MERGE_RESOLUTION|>--- conflicted
+++ resolved
@@ -71,19 +71,6 @@
         json_data["defaultAction"] = self.defaultAction
         return json_data
 
-<<<<<<< HEAD
-    def put(self):
-        """PUT method for API for AccessPolicies not supported."""
-        logging.info("PUT method for API for AccessPolicies not supported.")
-        pass
-
-    def delete(self):
-        """DELETE method for API for AccessPolicies not supported."""
-        logging.info("DELETE method for API for AccessPolicies not supported.")
-        pass
-
-=======
->>>>>>> 2be0bb8b
 
 class AccessControlPolicy(AccessPolicies):
     """
