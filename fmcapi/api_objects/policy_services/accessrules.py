--- conflicted
+++ resolved
@@ -13,13 +13,12 @@
 from fmcapi.api_objects.object_services.networkaddresses import NetworkAddresses
 from fmcapi.api_objects.policy_services.filepolicies import FilePolicies
 from fmcapi.api_objects.object_services.isesecuritygrouptags import ISESecurityGroupTags
-<<<<<<< HEAD
-from fmcapi.api_objects.helper_functions import get_networkaddress_type
+from fmcapi.api_objects.helper_functions import (
+    get_networkaddress_type,
+    true_false_checker,
+)
 from fmcapi.api_objects.object_services.applications import Applications
 from fmcapi.api_objects.object_services.applicationfilters import ApplicationFilters
-=======
-from fmcapi.api_objects.helper_functions import get_networkaddress_type, true_false_checker
->>>>>>> 2be0bb8b
 import logging
 import sys
 import warnings
@@ -158,15 +157,12 @@
         self.URL = f"{self.URL}{self.URL_SUFFIX}"
 
     def format_data(self, filter_query=""):
-<<<<<<< HEAD
         """
         Gather all the data in preparation for sending to API in JSON format.
 
         :param filter_query: (str) 'all' or 'kwargs'
         :return: (dict) json_data
         """
-=======
->>>>>>> 2be0bb8b
         json_data = super().format_data(filter_query=filter_query)
         logging.debug("In format_data() for AccessRules class.")
         if "sourceNetworks" in self.__dict__:
@@ -229,7 +225,6 @@
         # self.url_suffix()
 
     def acp(self, name="", id=""):
-<<<<<<< HEAD
         """
         Associate an AccessPolicies object with this AccessRule object.
 
@@ -241,20 +236,12 @@
         logging.debug("In acp() for AccessRules class.")
         if id != "":
             self.acp_id = id
-=======
-        # either name or id of the ACP should be given
-        logging.debug("In acp() for AccessRules class.")
-        if id != "":
->>>>>>> 2be0bb8b
             self.URL = f"{self.fmc.configuration_url}{self.PREFIX_URL}/{id}/accessrules"
         elif name != "":
             acp1 = AccessPolicies(fmc=self.fmc)
             acp1.get(name=name)
             if "id" in acp1.__dict__:
-<<<<<<< HEAD
                 self.acp_id = acp1.id
-=======
->>>>>>> 2be0bb8b
                 self.URL = f"{self.fmc.configuration_url}{self.PREFIX_URL}/{acp1.id}/accessrules"
             else:
                 logging.warning(
