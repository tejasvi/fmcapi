from fmcapi.api_objects.apiclasstemplate import APIClassTemplate
from fmcapi.api_objects.policy_services.accesspolicies import AccessPolicies
from fmcapi.api_objects.policy_services.intrusionpolicies import IntrusionPolicies
from fmcapi.api_objects.object_services.variablesets import VariableSets
from fmcapi.api_objects.object_services.securityzones import SecurityZones
from fmcapi.api_objects.object_services.vlantags import VlanTags
from fmcapi.api_objects.object_services.portobjectgroups import PortObjectGroups
from fmcapi.api_objects.object_services.protocolportobjects import ProtocolPortObjects
from fmcapi.api_objects.object_services.fqdns import FQDNS
from fmcapi.api_objects.object_services.networkgroups import NetworkGroups
from fmcapi.api_objects.object_services.networkaddresses import NetworkAddresses
from fmcapi.api_objects.policy_services.filepolicies import FilePolicies
from fmcapi.api_objects.object_services.isesecuritygrouptags import ISESecurityGroupTags
from fmcapi.api_objects.helper_functions import (
    get_networkaddress_type,
    true_false_checker,
)
<<<<<<< HEAD
=======
from fmcapi.api_objects.object_services.applications import Applications
from fmcapi.api_objects.object_services.applicationfilters import ApplicationFilters
>>>>>>> b4842876
import logging
import sys
import warnings


class AccessRules(APIClassTemplate):
    """
    The AccessRules Object in the FMC.
    """

    VALID_JSON_DATA = [
        "id",
        "name",
        "type",
        "action",
        "enabled",
        "sendEventsToFMC",
        "logFiles",
        "logBegin",
        "logEnd",
        "variableSet",
        "originalSourceNetworks",
        "vlanTags",
        "sourceNetworks",
        "destinationNetworks",
        "sourcePorts",
        "destinationPorts",
        "ipsPolicy",
        "urls",
        "sourceZones",
        "destinationZones",
        "applications",
        "filePolicy",
        "sourceSecurityGroupTags",
        "destinationSecurityGroupTags",
    ]
    VALID_FOR_KWARGS = VALID_JSON_DATA + [
        "acp_id",
        "acp_name",
        "insertBefore",
        "insertAfter",
        "section",
    ]
    PREFIX_URL = "/policy/accesspolicies"
    REQUIRED_FOR_POST = ["name", "acp_id"]
    REQUIRED_FOR_GET = ["acp_id"]
    VALID_FOR_ACTION = [
        "ALLOW",
        "TRUST",
        "BLOCK",
        "MONITOR",
        "BLOCK_RESET",
        "BLOCK_INTERACTIVE",
        "BLOCK_RESET_INTERACTIVE",
    ]
    VALID_CHARACTERS_FOR_NAME = """[.\w\d_\- ]"""

    @property
    def URL_SUFFIX(self):
        """
        Add the URL suffixes for categories, insertBefore and insertAfter
        NOTE: You must specify these at the time the object is initialized (created) for this feature
        to work correctly. Example:
            This works:
                new_rule = AccessRules(fmc=fmc, acp_name='acp1', insertBefore=2)

            This does not:
                new_rule = AccessRules(fmc=fmc, acp_name='acp1')
                new_rule.insertBefore = 2
        """
        url = "?"

        if "category" in self.__dict__:
            url = f"{url}category={self.category}&"
        if "insertBefore" in self.__dict__:
            url = f"{url}insertBefore={self.insertBefore}&"
        if "insertAfter" in self.__dict__:
            url = f"{url}insertAfter={self.insertAfter}&"
        if "insertBefore" in self.__dict__ and "insertAfter" in self.__dict__:
            logging.warning("ACP rule has both insertBefore and insertAfter params")
        if "section" in self.__dict__:
            url = f"{url}section={self.section}&"

        return url[:-1]

    @property
    def enabled(self):
        return self._enabled
<<<<<<< HEAD
=======

    @enabled.setter
    def enabled(self, value=False):
        self._enabled = true_false_checker(value)

    @property
    def logBegin(self):
        return self._logBegin

    @logBegin.setter
    def logBegin(self, value=False):
        self._logBegin = true_false_checker(value)

    @property
    def logEnd(self):
        return self._logEnd

    @logEnd.setter
    def logEnd(self, value=False):
        self._logEnd = true_false_checker(value)

    @property
    def sendEventsToFMC(self):
        return self._sendEventsToFMC

    @sendEventsToFMC.setter
    def sendEventsToFMC(self, value=False):
        self._sendEventsToFMC = true_false_checker(value)

    def __init__(self, fmc, **kwargs):
        """
        Initialize AccessRules object.
>>>>>>> b4842876

    @enabled.setter
    def enabled(self, value=False):
        self._enabled = true_false_checker(value)

    @property
    def logBegin(self):
        return self._logBegin

    @logBegin.setter
    def logBegin(self, value=False):
        self._logBegin = true_false_checker(value)

    @property
    def logEnd(self):
        return self._logEnd

    @logEnd.setter
    def logEnd(self, value=False):
        self._logEnd = true_false_checker(value)

    @property
    def sendEventsToFMC(self):
        return self._sendEventsToFMC

    @sendEventsToFMC.setter
    def sendEventsToFMC(self, value=False):
        self._sendEventsToFMC = true_false_checker(value)

    def __init__(self, fmc, **kwargs):
        super().__init__(fmc, **kwargs)
        logging.debug("In __init__() for AccessRules class.")
        self.type = "AccessRule"
        self.enabled = False
        self.logBegin = False
        self.logEnd = False
        self.sendEventsToFMC = False
        self.parse_kwargs(**kwargs)
        self.URL = f"{self.URL}{self.URL_SUFFIX}"

    def format_data(self, filter_query=""):
        json_data = super().format_data(filter_query=filter_query)
        logging.debug("In format_data() for AccessRules class.")
        if "sourceNetworks" in self.__dict__:
            json_data["sourceNetworks"] = {"objects": self.sourceNetworks["objects"]}
            json_data["sourceNetworks"]["literals"] = [
                {"type": v, "value": k}
                for k, v in self.sourceNetworks["literals"].items()
            ]
        if "destinationNetworks" in self.__dict__:
            json_data["destinationNetworks"] = {
                "objects": self.destinationNetworks["objects"]
            }
            json_data["destinationNetworks"]["literals"] = [
                {"type": v, "value": k}
                for k, v in self.destinationNetworks["literals"].items()
            ]
        if "action" in self.__dict__:
            if self.action not in self.VALID_FOR_ACTION:
                logging.warning(f"Action {self.action} is not a valid action.")
                logging.warning(f"\tValid actions are: {self.VALID_FOR_ACTION}.")
        return json_data

    def parse_kwargs(self, **kwargs):
        super().parse_kwargs(**kwargs)
        logging.debug("In parse_kwargs() for AccessRules class.")
        if "acp_id" in kwargs:
            self.acp(id=kwargs["acp_id"])
        if "acp_name" in kwargs:
            self.acp(name=kwargs["acp_name"])
        if "action" in kwargs:
            if kwargs["action"] in self.VALID_FOR_ACTION:
                self.action = kwargs["action"]
            else:
                logging.warning(f"Action {kwargs['action']} is not a valid action.")
                logging.warning(f"\tValid actions are: {self.VALID_FOR_ACTION}.")
        if "sourceNetworks" in kwargs:
            self.sourceNetworks = {"objects": [], "literals": {}}
            if kwargs["sourceNetworks"].get("objects"):
                self.sourceNetworks["objects"] = kwargs["sourceNetworks"]["objects"]
            if kwargs["sourceNetworks"].get("literals"):
                for literal in kwargs["sourceNetworks"]["literals"]:
                    self.sourceNetworks["literals"][literal["value"]] = literal["type"]
        if "destinationNetworks" in kwargs:
            self.destinationNetworks = {"objects": [], "literals": {}}
            if kwargs["destinationNetworks"].get("objects"):
                self.destinationNetworks["objects"] = kwargs["destinationNetworks"][
                    "objects"
                ]
            if kwargs["destinationNetworks"].get("literals"):
                for literal in kwargs["destinationNetworks"]["literals"]:
                    self.destinationNetworks["literals"][literal["value"]] = literal[
                        "type"
                    ]
        # Check if suffix should be added to URL
        # self.url_suffix()

    def acp(self, name="", id=""):
        # either name or id of the ACP should be given
        logging.debug("In acp() for AccessRules class.")
        if id != "":
            self.URL = f"{self.fmc.configuration_url}{self.PREFIX_URL}/{id}/accessrules"
        elif name != "":
            acp1 = AccessPolicies(fmc=self.fmc)
            acp1.get(name=name)
            if "id" in acp1.__dict__:
                self.URL = f"{self.fmc.configuration_url}{self.PREFIX_URL}/{acp1.id}/accessrules"
            else:
                logging.warning(
                    f"Access Control Policy {name} not found.  Cannot set up accessPolicy for AccessRules."
                )
        else:
            logging.error("No accessPolicy name or ID was provided.")

    def intrusion_policy(self, action, name=""):
        logging.debug("In intrusion_policy() for AccessRules class.")
        if action == "clear":
            if "ipsPolicy" in self.__dict__:
                del self.ipsPolicy
                logging.info("Intrusion Policy removed from this AccessRules object.")
        elif action == "set":
            ips = IntrusionPolicies(fmc=self.fmc, name=name)
            ips.get()
            self.ipsPolicy = {"name": ips.name, "id": ips.id, "type": ips.type}
            logging.info(
                f'Intrusion Policy set to "{name}" for this AccessRules object.'
            )

    def variable_set(self, action, name="Default-Set"):
        logging.debug("In variable_set() for AccessRules class.")
        if action == "clear":
            if "variableSet" in self.__dict__:
                del self.variableSet
                logging.info("Variable Set removed from this AccessRules object.")
        elif action == "set":
            vs = VariableSets(fmc=self.fmc)
            vs.get(name=name)
            self.variableSet = {"name": vs.name, "id": vs.id, "type": vs.type}
            logging.info(f'VariableSet set to "{name}" for this AccessRules object.')

    def file_policy(self, action, name="None"):
        logging.debug("In file_policy() for ACPRule class.")
        if action == "clear":
            if "filePolicy" in self.__dict__:
                del self.filePolicy
                logging.info("file_policy removed from this AccessRules object.")
        elif action == "set":
            fp = FilePolicies(fmc=self.fmc)
            fp.get(name=name)
            self.filePolicy = {"name": fp.name, "id": fp.id, "type": fp.type}
            logging.info(f'file_policy set to "{name}" for this AccessRules object.')

    def vlan_tags(self, action, name=""):
        logging.debug("In vlan_tags() for AccessRules class.")
        if action == "add":
            vlantag = VlanTags(fmc=self.fmc)
            vlantag.get(name=name)
            if "id" in vlantag.__dict__:
                if "vlanTags" in self.__dict__:
                    new_vlan = {
                        "name": vlantag.name,
                        "id": vlantag.id,
                        "type": vlantag.type,
                    }
                    duplicate = False
                    for obj in self.vlanTags["objects"]:
                        if obj["name"] == new_vlan["name"]:
                            duplicate = True
                            break
                    if not duplicate:
                        self.vlanTags["objects"].append(new_vlan)
                        logging.info(
                            f'Adding "{name}" to vlanTags for this AccessRules.'
                        )
                else:
                    self.vlanTags = {
                        "objects": [
                            {
                                "name": vlantag.name,
                                "id": vlantag.id,
                                "type": vlantag.type,
                            }
                        ]
                    }
                    logging.info(f'Adding "{name}" to vlanTags for this AccessRules.')
            else:
                logging.warning(
                    f'VLAN Tag, "{name}", not found.  Cannot add to AccessRules.'
                )
        elif action == "remove":
            vlantag = VlanTags(fmc=self.fmc)
            vlantag.get(name=name)
            if "id" in vlantag.__dict__:
                if "vlanTags" in self.__dict__:
                    objects = []
                    for obj in self.vlanTags["objects"]:
                        if obj["name"] != name:
                            objects.append(obj)
                    self.vlanTags["objects"] = objects
                    logging.info(
                        f'Removed "{name}" from vlanTags for this AccessRules.'
                    )
                else:
                    logging.info(
                        "vlanTags doesn't exist for this AccessRules.  Nothing to remove."
                    )
            else:
                logging.warning(
                    f"VLAN Tag, {name}, not found.  Cannot remove from AccessRules."
                )
        elif action == "clear":
            if "vlanTags" in self.__dict__:
                del self.vlanTags
                logging.info("All VLAN Tags removed from this AccessRules object.")

    def source_zone(self, action, name=""):
        logging.debug("In source_zone() for AccessRules class.")
        if action == "add":
            sz = SecurityZones(fmc=self.fmc)
            sz.get(name=name)
            if "id" in sz.__dict__:
                if "sourceZones" in self.__dict__:
                    new_zone = {"name": sz.name, "id": sz.id, "type": sz.type}
                    duplicate = False
                    for obj in self.sourceZones["objects"]:
                        if obj["name"] == new_zone["name"]:
                            duplicate = True
                            break
                    if not duplicate:
                        self.sourceZones["objects"].append(new_zone)
                        logging.info(
                            f'Adding "{name}" to sourceZones for this AccessRules.'
                        )
                else:
                    self.sourceZones = {
                        "objects": [{"name": sz.name, "id": sz.id, "type": sz.type}]
                    }
                    logging.info(
                        f'Adding "{name}" to sourceZones for this AccessRules.'
                    )
            else:
                logging.warning(
                    'Security Zone, "{name}", not found.  Cannot add to AccessRules.'
                )
        elif action == "remove":
            sz = SecurityZones(fmc=self.fmc)
            sz.get(name=name)
            if "id" in sz.__dict__:
                if "sourceZones" in self.__dict__:
                    objects = []
                    for obj in self.sourceZones["objects"]:
                        if obj["name"] != name:
                            objects.append(obj)
                    self.sourceZones["objects"] = objects
                    logging.info(
                        f'Removed "{name}" from sourceZones for this AccessRules.'
                    )
                else:
                    logging.info(
                        "sourceZones doesn't exist for this AccessRules.  Nothing to remove."
                    )
            else:
                logging.warning(
                    f'Security Zone, "{name}", not found.  Cannot remove from AccessRules.'
                )
        elif action == "clear":
            if "sourceZones" in self.__dict__:
                del self.sourceZones
                logging.info("All Source Zones removed from this AccessRules object.")

    def destination_zone(self, action, name=""):
        logging.debug("In destination_zone() for AccessRules class.")
        if action == "add":
            sz = SecurityZones(fmc=self.fmc)
            sz.get(name=name)
            if "id" in sz.__dict__:
                if "destinationZones" in self.__dict__:
                    new_zone = {"name": sz.name, "id": sz.id, "type": sz.type}
                    duplicate = False
                    for obj in self.destinationZones["objects"]:
                        if obj["name"] == new_zone["name"]:
                            duplicate = True
                            break
                    if not duplicate:
                        self.destinationZones["objects"].append(new_zone)
                        logging.info(
                            f'Adding "{name}" to destinationZones for this AccessRules.'
                        )
                else:
                    self.destinationZones = {
                        "objects": [{"name": sz.name, "id": sz.id, "type": sz.type}]
                    }
                    logging.info(
                        f'Adding "{name}" to destinationZones for this AccessRules.'
                    )
            else:
                logging.warning(
                    f'Security Zone, "{name}", not found.  Cannot add to AccessRules.'
                )
        elif action == "remove":
            sz = SecurityZones(fmc=self.fmc)
            sz.get(name=name)
            if "id" in sz.__dict__:
                if "destinationZones" in self.__dict__:
                    objects = []
                    for obj in self.destinationZones["objects"]:
                        if obj["name"] != name:
                            objects.append(obj)
                    self.destinationZones["objects"] = objects
                    logging.info(
                        'Removed "{name}" from destinationZones for this AccessRules.'
                    )
                else:
                    logging.info(
                        "destinationZones doesn't exist for this AccessRules.  Nothing to remove."
                    )
            else:
                logging.warning(
                    f"Security Zone, {name}, not found.  Cannot remove from AccessRules."
                )
        elif action == "clear":
            if "destinationZones" in self.__dict__:
                del self.destinationZones
                logging.info(
                    "All Destination Zones removed from this AccessRules object."
                )

    def source_port(self, action, name=""):
        logging.debug("In source_port() for AccessRules class.")
        if action == "add":
            pport_json = ProtocolPortObjects(fmc=self.fmc)
            pport_json.get(name=name)
            if "id" in pport_json.__dict__:
                item = pport_json
            else:
                item = PortObjectGroups(fmc=self.fmc)
                item.get(name=name)
            if "id" in item.__dict__:
                if "sourcePorts" in self.__dict__:
                    new_port = {"name": item.name, "id": item.id, "type": item.type}
                    duplicate = False
                    if "objects" not in self.sourcePorts:
                        self.__dict__["sourcePorts"]["objects"] = []
                    for obj in self.sourcePorts["objects"]:
                        if obj["name"] == new_port["name"]:
                            duplicate = True
                            break
                    if not duplicate:
                        self.sourcePorts["objects"].append(new_port)
                        logging.info(
                            f'Adding "{name}" to sourcePorts for this AccessRules.'
                        )
                else:
                    self.sourcePorts = {
                        "objects": [
                            {"name": item.name, "id": item.id, "type": item.type}
                        ]
                    }
                    logging.info(
                        f'Adding "{name}" to sourcePorts for this AccessRules.'
                    )
            else:
                logging.warning(
                    f'Protocol Port or Protocol Port Group: "{name}", '
                    f"not found.  Cannot add to AccessRules."
                )
        elif action == "remove":
            pport_json = ProtocolPortObjects(fmc=self.fmc)
            pport_json.get(name=name)
            if "id" in pport_json.__dict__:
                item = pport_json
            else:
                item = PortObjectGroups(fmc=self.fmc)
                item.get(name=name)
            if "id" in item.__dict__:
                if "sourcePorts" in self.__dict__:
                    objects = []
                    for obj in self.sourcePorts["objects"]:
                        if obj["name"] != name:
                            objects.append(obj)
                    self.sourcePorts["objects"] = objects
                    logging.info(
                        f'Removed "{name}" from sourcePorts for this AccessRules.'
                    )
                else:
                    logging.info(
                        "sourcePorts doesn't exist for this AccessRules.  Nothing to remove."
                    )
            else:
                logging.warning(
                    f'Protocol Port or Protocol Port Group: "{name}", '
                    f"not found.  Cannot add to AccessRules."
                )
        elif action == "clear":
            if "sourcePorts" in self.__dict__:
                del self.sourcePorts
                logging.info("All Source Ports removed from this AccessRules object.")

    def destination_port(self, action, name=""):
        logging.debug("In destination_port() for AccessRules class.")
        if action == "add":
            pport_json = ProtocolPortObjects(fmc=self.fmc)
            pport_json.get(name=name)
            if "id" in pport_json.__dict__:
                item = pport_json
            else:
                item = PortObjectGroups(fmc=self.fmc)
                item.get(name=name)
            if "id" in item.__dict__:
                if "destinationPorts" in self.__dict__:
                    new_port = {"name": item.name, "id": item.id, "type": item.type}
                    duplicate = False
                    if "objects" not in self.destinationPorts:
                        self.__dict__["destinationPorts"]["objects"] = []
                    for obj in self.destinationPorts["objects"]:
                        if obj["name"] == new_port["name"]:
                            duplicate = True
                            break
                    if not duplicate:
                        self.destinationPorts["objects"].append(new_port)
                        logging.info(
                            f'Adding "{name}" to destinationPorts for this AccessRules.'
                        )
                else:
                    self.destinationPorts = {
                        "objects": [
                            {"name": item.name, "id": item.id, "type": item.type}
                        ]
                    }
                    logging.info(
                        f'Adding "{name}" to destinationPorts for this AccessRules.'
                    )
            else:
                logging.warning(
                    f'Protocol Port or Protocol Port Group: "{name}", '
                    f"not found.  Cannot add to AccessRules."
                )
        elif action == "remove":
            pport_json = ProtocolPortObjects(fmc=self.fmc)
            pport_json.get(name=name)
            if "id" in pport_json.__dict__:
                item = pport_json
            else:
                item = PortObjectGroups(fmc=self.fmc)
                item.get(name=name)
            if "id" in item.__dict__:
                if "destinationPorts" in self.__dict__:
                    objects = []
                    for obj in self.destinationPorts["objects"]:
                        if obj["name"] != name:
                            objects.append(obj)
                    self.destinationPorts["objects"] = objects
                    logging.info(
                        f'Removed "{name}" from destinationPorts for this AccessRules.'
                    )
                else:
                    logging.info(
                        "destinationPorts doesn't exist for this AccessRules.  Nothing to remove."
                    )
            else:
                logging.warning(
                    f'Protocol Port or Protocol Port Group: "{name}", '
                    f"not found.  Cannot add to AccessRules."
                )
        elif action == "clear":
            if "destinationPorts" in self.__dict__:
                del self.destinationPorts
                logging.info(
                    "All Destination Ports removed from this AccessRules object."
                )

    def source_network(self, action, name="", literal=None):
        """
        Adds Either object having name=name or literal with {value:<>, type:<>} to the sourceNetworks
        field of AccessRules object
        Args:
            action: the action to be done
            name: name of the object in question
            literal: the literal in question
        Returns:
            None
        """
        # using dict() as default value is dangerous here, any thoughts/workarounds on this?
        logging.debug("In source_network() for AccessRules class.")
        if literal and name != "":
            raise ValueError(
                "Only one of literals or name (object name) should be set while creating a source network"
            )

        if not hasattr(self, "sourceNetworks"):
            self.sourceNetworks = {"objects": [], "literals": {}}

        if action == "add":
            if literal:
                type_ = get_networkaddress_type(literal)
                self.sourceNetworks["literals"][literal] = type_
                logging.info(
                    f'Adding literal "{literal}" of type "{type_}" to sourceNetworks for this AccessRules.'
                )
            else:
                ipaddresses_json = NetworkAddresses(fmc=self.fmc).get()
                networkgroup_json = NetworkGroups(fmc=self.fmc).get()
                fqdns_json = FQDNS(fmc=self.fmc).get()
                items = (
                    ipaddresses_json.get("items", [])
                    + networkgroup_json.get("items", [])
                    + fqdns_json.get("items", [])
                )
                new_net = None
                for item in items:
                    if item["name"] == name:
                        new_net = {
                            "name": item["name"],
                            "id": item["id"],
                            "type": item["type"],
                        }
                        break
                if new_net is None:
                    logging.warning(
                        f'Network "{name}" is not found in FMC.  Cannot add to sourceNetworks.'
                    )
                else:
                    if "sourceNetworks" in self.__dict__:
                        # thus either some objects are already present in sourceNetworks,
                        # or only literals are present in sourceNetworks
                        if "objects" in self.__dict__["sourceNetworks"]:
                            # some objects are already present
                            duplicate = False
                            # see if its a duplicate or not. If not, append to the list of
                            # existing objects in sourceNetworks
                            for obj in self.sourceNetworks["objects"]:
                                if obj["name"] == new_net["name"]:
                                    duplicate = True
                                    break
                            if not duplicate:
                                self.sourceNetworks["objects"].append(new_net)
                                logging.info(
                                    f'Adding "{name}" to sourceNetworks for this AccessRules.'
                                )
                        else:
                            # this means no objects were present in sourceNetworks,
                            # and sourceNetworks contains literals only
                            self.sourceNetworks.update({"objects": [new_net]})
                            # So update the sourceNetworks dict which contained 'literals' key initially
                            # to have a 'objects' key as well
                            logging.info(
                                f'Adding "{name}" to sourceNetworks for this AccessRules.'
                            )
                    else:
                        # None of literals or objects are present in sourceNetworks,
                        # so initialize it with objects and update the provided object
                        self.sourceNetworks = {"objects": [new_net]}
                        logging.info(
                            f'Adding "{name}" to sourceNetworks for this AccessRules.'
                        )
        elif action == "remove":
            if "sourceNetworks" in self.__dict__:
                if name != "":
                    # an object's name has been provided to be removed
                    objects = []
                    for obj in self.sourceNetworks["objects"]:
                        if obj["name"] != name:
                            objects.append(obj)
                    if len(objects) == 0:
                        # it was the last object which was deleted now
                        del self.sourceNetworks
                        logging.info(
                            f'Removed "{name}" from sourceNetworks for this AccessRules'
                        )
                        logging.info(
                            "All Source Networks removed from this AccessRules object."
                        )
                    else:
                        self.sourceNetworks["objects"] = objects
                        logging.info(
                            f'Removed "{name}" from sourceNetworks for this AccessRules.'
                        )
                else:
                    # a literal value has been provided to be removed
                    type_ = self.sourceNetworks["literals"].get(literal)
                    if type_:
                        self.sourceNetworks["literals"].pop(literal)
                        logging.info(
                            f'Removed literal "{literal}" of type '
                            f'"{type_}" from sourceNetworks for this AccessRules.'
                        )
                    else:
                        logging.info(
                            f'Unable to removed literal "{literal}" from sourceNetworks as it was not found'
                        )
            else:
                logging.info(
                    "sourceNetworks doesn't exist for this AccessRules.  Nothing to remove."
                )
        elif action == "clear":
            if "sourceNetworks" in self.__dict__:
                del self.sourceNetworks
                logging.info(
                    "All Source Networks removed from this AccessRules object."
                )

    def destination_network(self, action, name="", literal=None):
        """
        Adds Either object having name=name or literal with {value:<>, type:<>} to the sourceNetworks
        field of AccessRules object
        Args:
            action: the action to be done
            name: name of the object in question
            literal: the literal in question
        Returns:
            None
        """
        # using dict() as default value is dangerous here, any thoughts/workarounds on this?

        logging.debug("In destination_network() for ACPRule class.")
        if literal and name != "":
            raise ValueError(
                "Only one of literals or name (object name) should be set while creating a source network"
            )

        if not hasattr(self, "destinationNetworks"):
            self.destinationNetworks = {"objects": [], "literals": {}}

        if action == "add":
            if literal:
                type_ = get_networkaddress_type(literal)
                self.destinationNetworks["literals"][literal] = type_
                logging.info(
                    f'Adding literal "{literal}" of type "{type_}" '
                    f"to destinationNetworks for this AccessRules."
                )
            else:
                ipaddresses_json = NetworkAddresses(fmc=self.fmc).get()
                networkgroup_json = NetworkGroups(fmc=self.fmc).get()
                if self.fmc.serverVersion >= "6.4":
                    fqdns_json = FQDNS(fmc=self.fmc).get()
                else:
                    fqdns_json = {"items": []}
                items = (
                    ipaddresses_json.get("items", [])
                    + networkgroup_json.get("items", [])
                    + fqdns_json.get("items", [])
                )
                new_net = None
                for item in items:
                    if item["name"] == name:
                        new_net = {
                            "name": item["name"],
                            "id": item["id"],
                            "type": item["type"],
                        }
                        break
                if new_net is None:
                    logging.warning(
                        f'Network "{name}" is not found in FMC.  Cannot add to destinationNetworks.'
                    )
                else:
                    if "destinationNetworks" in self.__dict__:
                        # thus either some objects are already present in destinationNetworks,
                        # or only literals are present in destinationNetworks
                        if "objects" in self.__dict__["destinationNetworks"]:
                            # some objects are already present
                            duplicate = False
                            for obj in self.destinationNetworks["objects"]:
                                if obj["name"] == new_net["name"]:
                                    duplicate = True
                                    break
                            if not duplicate:
                                self.destinationNetworks["objects"].append(new_net)
                                logging.info(
                                    f'Adding "{name}" to destinationNetworks for this AccessRules.'
                                )
                        else:
                            # this means no objects were present in destinationNetworks,
                            # and destinationNetworks contains literals only
                            self.destinationNetworks.update({"objects": [new_net]})
                            # So update the destinationNetworks dict which contained 'literals' key initially
                            # to have a 'objects' key as well
                            logging.info(
                                f'Adding "{name}" to destinationNetworks for this AccessRules.'
                            )
                    else:
                        # None of literals or objects are present in destinationNetworks,
                        # so initialize it with objects and update the provided object
                        self.destinationNetworks = {"objects": [new_net]}
                        logging.info(
                            f'Adding "{name}" to destinationNetworks for this AccessRules.'
                        )
        elif action == "remove":
            if "destinationNetworks" in self.__dict__:
                if name != "":
                    # an object's name has been provided to be removed
                    objects = []
                    for obj in self.destinationNetworks["objects"]:
                        if obj["name"] != name:
                            objects.append(obj)
                    if len(objects) == 0:
                        # it was the last object which was deleted now
                        del self.destinationNetworks
                        logging.info(
                            f'Removed "{name}" from destinationNetworks for this AccessRules'
                        )
                        logging.info(
                            "All Destination Networks removed from this AccessRules object."
                        )
                    else:
                        self.destinationNetworks["objects"] = objects
                        logging.info(
                            f'Removed "{name}" from destinationNetworks for this AccessRules.'
                        )
                else:
                    # a literal value has been provided to be removed
                    type_ = self.destinationNetworks["literals"].get(literal)
                    if type_:
                        self.destinationNetworks["literals"].pop(literal)
                        logging.info(
                            f'Removed literal "{literal}" of '
                            f'type "{type_}" from destinationNetworks for this AccessRules.'
                        )
                    else:
                        logging.info(
                            f'Unable to removed literal "{literal}" '
                            f"from destinationNetworks as it was not found"
                        )
            else:
                logging.info(
                    "destinationNetworks doesn't exist for this AccessRules.  Nothing to remove."
                )
        elif action == "clear":
            if "destinationNetworks" in self.__dict__:
                del self.destinationNetworks
                logging.info(
                    "All Destination Networks removed from this AccessRules object."
                )

    def source_sgt(self, action, name="", literal=None):
        """
        Adds Either object having name=name or literal with {value:<>, type:<>} to the sourceSecurityGroupTags
        field of AccessRules object
        Args:
            action: the action to be done
            name: name of the object in question
            literal: the literal in question
        Returns:
            None
        """
        # using dict() as default value is dangerous here, any thoughts/workarounds on this?

        logging.debug("In source_sgt() for ACPRule class.")
        if literal and name != "":
            raise ValueError(
                "Only one of literals or name (object name) should be set while creating a source sgt"
            )

        if not hasattr(self, "sourceSecurityGroupTags"):
            self.sourceSecurityGroupTags = {"objects": [], "literals": {}}

        if action == "add":
            if literal:
                type_ = "ISESecurityGroupTag"
                self.sourceSecurityGroupTags["literals"][literal] = type_
                logging.info(
                    f'Adding literal "{literal}" of type "{type_}" '
                    f"to sourceSecurityGroupTags for this AccessRules."
                )
            else:
                # Query FMC for all SGTs and iterate through them to see if our name matches 1 of them.
                sgt = ISESecurityGroupTags(fmc=self.fmc)
                sgt.get(name=name)
                if "id" in sgt.__dict__:
                    item = sgt
                else:
                    item = {}
                new_sgt = None
                if item.name == name:
                    new_sgt = {"name": item.name, "tag": item.tag, "type": item.type}
                if new_sgt is None:
                    logging.warning(
                        f'SecurityGroupTag "{name}" is not found in FMC.  '
                        f"Cannot add to sourceSecurityGroupTags."
                    )
                else:
                    if "sourceSecurityGroupTags" in self.__dict__:
                        # thus either some objects are already present in sourceSecurityGroupTags,
                        # or only literals are present in sourceSecurityGroupTags
                        if "objects" in self.__dict__["sourceSecurityGroupTags"]:
                            # some objects are already present
                            duplicate = False
                            for obj in self.sourceSecurityGroupTags["objects"]:
                                if obj["name"] == new_sgt["name"]:
                                    duplicate = True
                                    break
                            if not duplicate:
                                self.sourceSecurityGroupTags["objects"].append(new_sgt)
                                logging.info(
                                    f'Adding "{name}" to sourceSecurityGroupTags for this AccessRules.'
                                )
                        else:
                            # this means no objects were present in sourceSecurityGroupTags,
                            # and sourceSecurityGroupTags contains literals only
                            self.sourceSecurityGroupTags.update({"objects": [new_sgt]})
                            # So update the sourceSecurityGroupTags dict which contained 'literals' key initially
                            # to have a 'objects' key as well
                            logging.info(
                                f'Adding "{name}" to sourceSecurityGroupTags for this AccessRules.'
                            )
                    else:
                        # None of literals or objects are present in sourceSecurityGroupTags,
                        # so initialize it with objects and update the provided object
                        self.sourceSecurityGroupTags = {"objects": [new_sgt]}
                        logging.info(
                            f'Adding "{name}" to sourceSecurityGroupTags for this AccessRules.'
                        )
        elif action == "remove":
            if "sourceSecurityGroupTags" in self.__dict__:
                if name != "":
                    # an object's name has been provided to be removed
                    objects = []
                    for obj in self.sourceSecurityGroupTags["objects"]:
                        if obj["name"] != name:
                            objects.append(obj)
                    if len(objects) == 0:
                        # it was the last object which was deleted now
                        del self.sourceSecurityGroupTags
                        logging.info(
                            f'Removed "{name}" from sourceSecurityGroupTags for this AccessRules'
                        )
                        logging.info(
                            "All source security group tags are removed from this AccessRules object."
                        )
                    else:
                        self.sourceSecurityGroupTags["objects"] = objects
                        logging.info(
                            f'Removed "{name}" from sourceSecurityGroupTags for this AccessRules.'
                        )
                else:
                    # a literal value has been provided to be removed
                    type_ = self.sourceSecurityGroupTags["literals"].get(literal)
                    if type_:
                        self.sourceSecurityGroupTags["literals"].pop(literal)
                        logging.info(
                            f'Removed literal "{literal}" of '
                            f'type "{type_}" from sourceSecurityGroupTags for this AccessRules.'
                        )
                    else:
                        logging.info(
                            f'Unable to removed literal "{literal}" '
                            f"from sourceSecurityGroupTags as it was not found"
                        )
            else:
                logging.info(
                    "No sourceSecurityGroupTags exist for this AccessRules.  Nothing to remove."
                )
        elif action == "clear":
            if "sourceSecurityGroupTags" in self.__dict__:
                del self.sourceSecurityGroupTags
                logging.info(
                    "All source security group tags are removed from this AccessRules object."
                )

    def destination_sgt(self, action, name="", literal=None):
        pass


class ACPRule(AccessRules):
    """Dispose of this Class after 20210101."""

    def __init__(self, fmc, **kwargs):
        warnings.resetwarnings()
        warnings.warn("Deprecated: ACPRule() should be called via AccessRules().")
        super().__init__(fmc, **kwargs)


class Bulk(object):
    """Bulk Class"""

    MAX_SIZE_QTY = 1000
    MAX_SIZE_IN_BYTES = 2048000
    REQUIRED_FOR_POST = []

    @property
    def URL_SUFFIX(self):
        """
        Add the URL suffixes for section, categories, insertBefore and insertAfter.
        """
        url = "?"

        if "category" in self.__dict__:
            url = f"{url}category={self.category}&"
        if "insertBefore" in self.__dict__:
            url = f"{url}insertBefore={self.insertBefore}&"
        if "insertAfter" in self.__dict__:
            url = f"{url}insertAfter={self.insertAfter}&"
        if "insertBefore" in self.__dict__ and "insertAfter" in self.__dict__:
            logging.warning("ACP rule has both insertBefore and insertAfter params")
        if "section" in self.__dict__:
            url = f"{url}section={self.section}&"

        return url[:-1]

    def __init__(self, fmc, url="", **kwargs):
        logging.debug("In __init__() for Bulk class.")
        self.fmc = fmc
        self.items = []
        self.URL = url
        self.parse_kwargs(**kwargs)

    def parse_kwargs(self, **kwargs):
        logging.debug("In parse_kwargs() for Bulk class.")
        if "category" in kwargs:
            self.category = kwargs["category"]
        if "insertBefore" in kwargs:
            self.insertBefore = kwargs["insertBefore"]
        if "insertAfter" in kwargs:
            self.insertAfter = kwargs["insertAfter"]
        if "section" in kwargs:
            self.section = kwargs["section"]

    def add(self, item):
        self.items.append(item)
        logging.info(f"Adding {item} to bulk items list.")

    def clear(self):
        logging.info(f"Clearing bulk items list.")
        self.items = []

    def post(self):
        # Build URL
        self.URL = f"{self.URL}{self.URL_SUFFIX}&bulk=true"

        # Break up the items into MAX_BULK_POST_SIZE chunks.
        chunks = [
            self.items[i * self.MAX_SIZE_QTY : (i + 1) * self.MAX_SIZE_QTY]
            for i in range(
                (len(self.items) + self.MAX_SIZE_QTY - 1) // self.MAX_SIZE_QTY
            )
        ]

        # Post the chunks
        for item in chunks:
            # I'm not sure what to do about the max bytes right now so I'll just throw a warning message.
            if sys.getsizeof(item, 0) > self.MAX_SIZE_IN_BYTES:
                logging.warning(
                    f"This chunk of the post is too large.  Please submit less items to be bulk posted."
                )
            response = self.fmc.send_to_api(method="post", url=self.URL, json_data=item)
            logging.info(f"Posting to bulk items.")
            return response<|MERGE_RESOLUTION|>--- conflicted
+++ resolved
@@ -1,3 +1,5 @@
+"""Access Rules Classes."""
+
 from fmcapi.api_objects.apiclasstemplate import APIClassTemplate
 from fmcapi.api_objects.policy_services.accesspolicies import AccessPolicies
 from fmcapi.api_objects.policy_services.intrusionpolicies import IntrusionPolicies
@@ -15,11 +17,8 @@
     get_networkaddress_type,
     true_false_checker,
 )
-<<<<<<< HEAD
-=======
 from fmcapi.api_objects.object_services.applications import Applications
 from fmcapi.api_objects.object_services.applicationfilters import ApplicationFilters
->>>>>>> b4842876
 import logging
 import sys
 import warnings
@@ -55,6 +54,7 @@
         "filePolicy",
         "sourceSecurityGroupTags",
         "destinationSecurityGroupTags",
+        "enableSyslog",
     ]
     VALID_FOR_KWARGS = VALID_JSON_DATA + [
         "acp_id",
@@ -108,8 +108,6 @@
     @property
     def enabled(self):
         return self._enabled
-<<<<<<< HEAD
-=======
 
     @enabled.setter
     def enabled(self, value=False):
@@ -142,37 +140,13 @@
     def __init__(self, fmc, **kwargs):
         """
         Initialize AccessRules object.
->>>>>>> b4842876
-
-    @enabled.setter
-    def enabled(self, value=False):
-        self._enabled = true_false_checker(value)
-
-    @property
-    def logBegin(self):
-        return self._logBegin
-
-    @logBegin.setter
-    def logBegin(self, value=False):
-        self._logBegin = true_false_checker(value)
-
-    @property
-    def logEnd(self):
-        return self._logEnd
-
-    @logEnd.setter
-    def logEnd(self, value=False):
-        self._logEnd = true_false_checker(value)
-
-    @property
-    def sendEventsToFMC(self):
-        return self._sendEventsToFMC
-
-    @sendEventsToFMC.setter
-    def sendEventsToFMC(self, value=False):
-        self._sendEventsToFMC = true_false_checker(value)
-
-    def __init__(self, fmc, **kwargs):
+
+        Set self.type to "AccessRule", parse the kwargs, and set up the self.URL.
+
+        :param fmc: (object) FMC object
+        :param kwargs: Any other values passed during instantiation.
+        :return: None
+        """
         super().__init__(fmc, **kwargs)
         logging.debug("In __init__() for AccessRules class.")
         self.type = "AccessRule"
@@ -184,6 +158,12 @@
         self.URL = f"{self.URL}{self.URL_SUFFIX}"
 
     def format_data(self, filter_query=""):
+        """
+        Gather all the data in preparation for sending to API in JSON format.
+
+        :param filter_query: (str) 'all' or 'kwargs'
+        :return: (dict) json_data
+        """
         json_data = super().format_data(filter_query=filter_query)
         logging.debug("In format_data() for AccessRules class.")
         if "sourceNetworks" in self.__dict__:
@@ -207,6 +187,11 @@
         return json_data
 
     def parse_kwargs(self, **kwargs):
+        """
+        Parse the kwargs and set self variables to match.
+
+        :return: None
+        """
         super().parse_kwargs(**kwargs)
         logging.debug("In parse_kwargs() for AccessRules class.")
         if "acp_id" in kwargs:
@@ -241,14 +226,23 @@
         # self.url_suffix()
 
     def acp(self, name="", id=""):
+        """
+        Associate an AccessPolicies object with this AccessRule object.
+
+        :param name: (str)  Name of ACP.
+        :param id: (str) ID of ACP.
+        :return: None
+        """
         # either name or id of the ACP should be given
         logging.debug("In acp() for AccessRules class.")
         if id != "":
+            self.acp_id = id
             self.URL = f"{self.fmc.configuration_url}{self.PREFIX_URL}/{id}/accessrules"
         elif name != "":
             acp1 = AccessPolicies(fmc=self.fmc)
             acp1.get(name=name)
             if "id" in acp1.__dict__:
+                self.acp_id = acp1.id
                 self.URL = f"{self.fmc.configuration_url}{self.PREFIX_URL}/{acp1.id}/accessrules"
             else:
                 logging.warning(
@@ -258,6 +252,13 @@
             logging.error("No accessPolicy name or ID was provided.")
 
     def intrusion_policy(self, action, name=""):
+        """
+        Add/remove name of ipsPolicy field of AccessRules object.
+
+        :param action: (str) 'set', or 'clear'
+        :param name: (str) Name of intrusion policy in FMC.
+        :return: None
+        """
         logging.debug("In intrusion_policy() for AccessRules class.")
         if action == "clear":
             if "ipsPolicy" in self.__dict__:
@@ -272,6 +273,13 @@
             )
 
     def variable_set(self, action, name="Default-Set"):
+        """
+        Add/remove name of variableSet field of AccessRules object.
+
+        :param action: (str) 'set', or 'clear'
+        :param name: (str) Name of variable set in FMC.
+        :return: None
+        """
         logging.debug("In variable_set() for AccessRules class.")
         if action == "clear":
             if "variableSet" in self.__dict__:
@@ -284,6 +292,13 @@
             logging.info(f'VariableSet set to "{name}" for this AccessRules object.')
 
     def file_policy(self, action, name="None"):
+        """
+        Add/remove name of filePolicy field of AccessRules object.
+
+        :param action: (str) 'set', or 'clear'
+        :param name: (str) Name of file policy in FMC.
+        :return: None
+        """
         logging.debug("In file_policy() for ACPRule class.")
         if action == "clear":
             if "filePolicy" in self.__dict__:
@@ -296,6 +311,13 @@
             logging.info(f'file_policy set to "{name}" for this AccessRules object.')
 
     def vlan_tags(self, action, name=""):
+        """
+        Add/modify name to vlanTags field of AccessRules object.
+
+        :param action: (str) 'add', 'remove', or 'clear'
+        :param name: (str) Name of VLAN tag in FMC.
+        :return: None
+        """
         logging.debug("In vlan_tags() for AccessRules class.")
         if action == "add":
             vlantag = VlanTags(fmc=self.fmc)
@@ -359,6 +381,13 @@
                 logging.info("All VLAN Tags removed from this AccessRules object.")
 
     def source_zone(self, action, name=""):
+        """
+        Add/modify name to sourceZones field of AccessRules object.
+
+        :param action: (str) 'add', 'remove', or 'clear'
+        :param name: (str) Name of Security Zone in FMC.
+        :return: None
+        """
         logging.debug("In source_zone() for AccessRules class.")
         if action == "add":
             sz = SecurityZones(fmc=self.fmc)
@@ -414,6 +443,13 @@
                 logging.info("All Source Zones removed from this AccessRules object.")
 
     def destination_zone(self, action, name=""):
+        """
+        Add/modify name to destinationZones field of AccessRules object.
+
+        :param action: (str) 'add', 'remove', or 'clear'
+        :param name: (str) Name of Security Zone in FMC.
+        :return: None
+        """
         logging.debug("In destination_zone() for AccessRules class.")
         if action == "add":
             sz = SecurityZones(fmc=self.fmc)
@@ -471,6 +507,13 @@
                 )
 
     def source_port(self, action, name=""):
+        """
+        Add/modify name to sourcePorts field of AccessRules object.
+
+        :param action: (str) 'add', 'addgroup', 'remove', or 'clear'
+        :param name: (str) Name of Port in FMC.
+        :return: None
+        """
         logging.debug("In source_port() for AccessRules class.")
         if action == "add":
             pport_json = ProtocolPortObjects(fmc=self.fmc)
@@ -509,6 +552,38 @@
                     f'Protocol Port or Protocol Port Group: "{name}", '
                     f"not found.  Cannot add to AccessRules."
                 )
+        elif action == "addgroup":
+            item = PortObjectGroups(fmc=self.fmc)
+            item.get(name=name)
+            if "id" in item.__dict__:
+                if "sourcePorts" in self.__dict__:
+                    new_port = {"name": item.name, "id": item.id, "type": item.type}
+                    duplicate = False
+                    if "objects" not in self.sourcePorts:
+                        self.__dict__["sourcePorts"]["objects"] = []
+                    for obj in self.sourcePorts["objects"]:
+                        if obj["name"] == new_port["name"]:
+                            duplicate = True
+                            break
+                    if not duplicate:
+                        self.sourcePorts["objects"].append(new_port)
+                        logging.info(
+                            f'Adding "{name}" to sourcePorts for this AccessRules.'
+                        )
+                else:
+                    self.sourcePorts = {
+                        "objects": [
+                            {"name": item.name, "id": item.id, "type": item.type}
+                        ]
+                    }
+                    logging.info(
+                        f'Adding "{name}" to sourcePorts for this AccessRules.'
+                    )
+            else:
+                logging.warning(
+                    f'Protocol Port Port Group: "{name}", '
+                    f"not found.  Cannot add to AccessRules."
+                )
         elif action == "remove":
             pport_json = ProtocolPortObjects(fmc=self.fmc)
             pport_json.get(name=name)
@@ -542,6 +617,13 @@
                 logging.info("All Source Ports removed from this AccessRules object.")
 
     def destination_port(self, action, name=""):
+        """
+        Add/modify name to destinationPorts field of AccessRules object.
+
+        :param action: (str) 'add', 'addgroup', 'remove', or 'clear'
+        :param name: (str) Name of Port in FMC.
+        :return: None
+        """
         logging.debug("In destination_port() for AccessRules class.")
         if action == "add":
             pport_json = ProtocolPortObjects(fmc=self.fmc)
@@ -580,6 +662,38 @@
                     f'Protocol Port or Protocol Port Group: "{name}", '
                     f"not found.  Cannot add to AccessRules."
                 )
+        if action == "addgroup":
+            item = PortObjectGroups(fmc=self.fmc)
+            item.get(name=name)
+            if "id" in item.__dict__:
+                if "destinationPorts" in self.__dict__:
+                    new_port = {"name": item.name, "id": item.id, "type": item.type}
+                    duplicate = False
+                    if "objects" not in self.destinationPorts:
+                        self.__dict__["destinationPorts"]["objects"] = []
+                    for obj in self.destinationPorts["objects"]:
+                        if obj["name"] == new_port["name"]:
+                            duplicate = True
+                            break
+                    if not duplicate:
+                        self.destinationPorts["objects"].append(new_port)
+                        logging.info(
+                            f'Adding "{name}" to destinationPorts for this AccessRules.'
+                        )
+                else:
+                    self.destinationPorts = {
+                        "objects": [
+                            {"name": item.name, "id": item.id, "type": item.type}
+                        ]
+                    }
+                    logging.info(
+                        f'Adding "{name}" to destinationPorts for this AccessRules.'
+                    )
+            else:
+                logging.warning(
+                    f'Protocol Port Port Group: "{name}", '
+                    f"not found.  Cannot add to AccessRules."
+                )
         elif action == "remove":
             pport_json = ProtocolPortObjects(fmc=self.fmc)
             pport_json.get(name=name)
@@ -616,14 +730,12 @@
 
     def source_network(self, action, name="", literal=None):
         """
-        Adds Either object having name=name or literal with {value:<>, type:<>} to the sourceNetworks
-        field of AccessRules object
-        Args:
-            action: the action to be done
-            name: name of the object in question
-            literal: the literal in question
-        Returns:
-            None
+        Add/modify name/literal to sourceNetworks field of AccessRules object.
+
+        :param action: (str) the action to be done 'add', 'remove', 'clear'
+        :param name: (str) name of the object in question
+        :param literal: (dict) the literal in question {value:<>, type:<>}
+        :return: None
         """
         # using dict() as default value is dangerous here, any thoughts/workarounds on this?
         logging.debug("In source_network() for AccessRules class.")
@@ -746,14 +858,12 @@
 
     def destination_network(self, action, name="", literal=None):
         """
-        Adds Either object having name=name or literal with {value:<>, type:<>} to the sourceNetworks
-        field of AccessRules object
-        Args:
-            action: the action to be done
-            name: name of the object in question
-            literal: the literal in question
-        Returns:
-            None
+        Add/modify name/literal to destinationNetworks field of AccessRules object.
+
+        :param action: (str) the action to be done 'add', 'remove', 'clear'
+        :param name: (str) name of the object in question
+        :param literal: (dict) the literal in question {value:<>, type:<>}
+        :return: None
         """
         # using dict() as default value is dangerous here, any thoughts/workarounds on this?
 
@@ -880,14 +990,12 @@
 
     def source_sgt(self, action, name="", literal=None):
         """
-        Adds Either object having name=name or literal with {value:<>, type:<>} to the sourceSecurityGroupTags
-        field of AccessRules object
-        Args:
-            action: the action to be done
-            name: name of the object in question
-            literal: the literal in question
-        Returns:
-            None
+        Add/modify name/literal to the sourceSecurityGroupTags field of AccessRules object.
+
+        :param action: (str) 'add', 'remove', or 'clear'
+        :param name: (str) Name of SGT in FMC.
+        :param literal: (dict) {value:<>, type:<>}
+        :return: None
         """
         # using dict() as default value is dangerous here, any thoughts/workarounds on this?
 
@@ -1004,11 +1112,142 @@
                 )
 
     def destination_sgt(self, action, name="", literal=None):
+        """
+        Add/modify name/literal to the destinationSecurityGroupTags field of AccessRules object.
+
+        :param action: (str) 'add', 'remove', or 'clear'
+        :param name: (str) Name of SGT in FMC.
+        :param literal: (dict) {value:<>, type:<>}
+        :return: None
+        """
         pass
 
+    def application(self, action, name=""):
+        """
+        Add/modify name to applications field of AccessRules object.
+        :param action: (str) 'add', 'remove', or 'clear'
+        :param name: (str) Name of Application in FMC.
+        :return: None
+        """
+        logging.debug("In application() for AccessRules class.")
+        if action == "add":
+            app = Applications(fmc=self.fmc)
+            app.get(name=name)
+            if "id" in app.__dict__:
+                if "applications" in self.__dict__:
+                    new_app = {"name": app.name, "id": app.id, "type": app.type}
+                    duplicate = False
+                    if "applications" not in self.applications:
+                        self.__dict__["applications"]["applications"] = []
+                    for obj in self.applications["applications"]:
+                        if obj["name"] == new_app["name"]:
+                            duplicate = True
+                            break
+                    if not duplicate:
+                        self.applications["applications"].append(new_app)
+                        logging.info(
+                            f'Adding "{name}" to applications for this AccessRules.'
+                        )
+                else:
+                    self.applications = {
+                        "applications": [
+                            {"name": app.name, "id": app.id, "type": app.type}
+                        ]
+                    }
+                    logging.info(
+                        f'Adding "{name}" to applications for this AccessRules.'
+                    )
+            else:
+                logging.warning(
+                    f'Application: "{name}", ' f"not found.  Cannot add to AccessRules."
+                )
+        elif action == "addappfilter":
+            app = ApplicationFilters(fmc=self.fmc)
+            app.get(name=name)
+            if "id" in app.__dict__:
+                if "applicationFilters" in self.__dict__:
+                    new_app = {"name": app.name, "id": app.id, "type": app.type}
+                    duplicate = False
+                    if "applicationFilters" not in self.applications:
+                        self.__dict__["applicationFilters"]["applicationFilters"] = []
+                    for obj in self.applications["applicationFilters"]:
+                        if obj["name"] == new_app["name"]:
+                            duplicate = True
+                            break
+                    if not duplicate:
+                        self.applications["applicationFilters"].append(new_app)
+                        logging.info(
+                            f'Adding "{name}" to applications for this AccessRules.'
+                        )
+                else:
+                    self.applications = {
+                        "applicationFilters": [
+                            {"name": app.name, "id": app.id, "type": app.type}
+                        ]
+                    }
+                    logging.info(
+                        f'Adding "{name}" application filter to applications for this AccessRules.'
+                    )
+            else:
+                logging.warning(
+                    f'Application Filter: "{name}", '
+                    f"not found.  Cannot add to AccessRules."
+                )
+        elif action == "remove":
+            app = Applications(fmc=self.fmc)
+            app.get(name=name)
+            if "id" in app.__dict__:
+                if "applicationFilters" in self.__dict__:
+                    applications = []
+                    for obj in self.applications["applications"]:
+                        if obj["name"] != name:
+                            applications.append(obj)
+                    self.applications["applicationFilters"] = applications
+                    logging.info(
+                        f'Removed "{name}" from applications for this AccessRules.'
+                    )
+                else:
+                    logging.info(
+                        "Application doesn't exist for this AccessRules.  Nothing to remove."
+                    )
+            else:
+                logging.warning(
+                    f"Application, {name}, not found.  Cannot remove from AccessRules."
+                )
+        elif action == "removeappfilter":
+            app = ApplicationFilters(fmc=self.fmc)
+            app.get(name=name)
+            if "id" in app.__dict__:
+                if "applications" in self.__dict__:
+                    applications = []
+                    for obj in self.applications["applicationFilters"]:
+                        if obj["name"] != name:
+                            applications.append(obj)
+                    self.applications["applicationFilters"] = applications
+                    logging.info(
+                        f'Removed "{name}" application filter from applications for this AccessRules.'
+                    )
+                else:
+                    logging.info(
+                        "Application filter doesn't exist for this AccessRules.  Nothing to remove."
+                    )
+            else:
+                logging.warning(
+                    f"Application filter, {name}, not found.  Cannot remove from AccessRules."
+                )
+
+        elif action == "clear":
+            if "applications" in self.__dict__:
+                del self.applications
+                logging.info("All Applications removed from this AccessRules object.")
+
 
 class ACPRule(AccessRules):
-    """Dispose of this Class after 20210101."""
+    """
+    Dispose of this Class after 20210101.
+
+    Use AccessRules() instead.
+    """
 
     def __init__(self, fmc, **kwargs):
         warnings.resetwarnings()
@@ -1017,7 +1256,11 @@
 
 
 class Bulk(object):
-    """Bulk Class"""
+    """
+    Send many JSON objects in one API call.
+
+    This is specific to the AccessRules() method.
+    """
 
     MAX_SIZE_QTY = 1000
     MAX_SIZE_IN_BYTES = 2048000
@@ -1027,6 +1270,8 @@
     def URL_SUFFIX(self):
         """
         Add the URL suffixes for section, categories, insertBefore and insertAfter.
+
+        :return (str): url
         """
         url = "?"
 
@@ -1044,6 +1289,14 @@
         return url[:-1]
 
     def __init__(self, fmc, url="", **kwargs):
+        """
+        Initialize Bulk object.
+
+        :param fmc (object):  FMC object
+        :param url (str): Base URL used for API action.
+        :param **kwargs: Pass any/all variables for self.
+        :return: None
+        """
         logging.debug("In __init__() for Bulk class.")
         self.fmc = fmc
         self.items = []
@@ -1051,6 +1304,11 @@
         self.parse_kwargs(**kwargs)
 
     def parse_kwargs(self, **kwargs):
+        """
+        Add/modify variables in self.
+
+        :return: None
+        """
         logging.debug("In parse_kwargs() for Bulk class.")
         if "category" in kwargs:
             self.category = kwargs["category"]
@@ -1062,14 +1320,29 @@
             self.section = kwargs["section"]
 
     def add(self, item):
+        """
+        :param item: (str) Add JSON string to list of items to send to FMC.
+
+        :return: None
+        """
         self.items.append(item)
         logging.info(f"Adding {item} to bulk items list.")
 
     def clear(self):
+        """
+        Clear self.items -- Empty out list of JSON strings to send to FMC.
+
+        :return: None
+        """
         logging.info(f"Clearing bulk items list.")
         self.items = []
 
     def post(self):
+        """
+        Send list of self.items to FMC as a bulk import.
+
+        :return: (str) requests response from FMC
+        """
         # Build URL
         self.URL = f"{self.URL}{self.URL_SUFFIX}&bulk=true"
 
