--- conflicted
+++ resolved
@@ -54,7 +54,6 @@
             )
 
     def format_data(self, filter_query=""):
-<<<<<<< HEAD
         """
         Gather all the data in preparation for sending to API in JSON format.
 
@@ -69,20 +68,8 @@
         elif filter_query == "kwargs":
             filter_list = self.VALID_FOR_KWARGS
         for key_value in filter_list:
-            if key_value in self.__dict__:
-                json_data[key_value] = self.__dict__[key_value]
-=======
-        logging.debug("In format_data() for APIClassTemplate class.")
-        json_data = {}
-        filter_list = self.VALID_JSON_DATA
-        if filter_query == 'all':
-            filter_list = self.__dict__
-        elif filter_query == 'kwargs':
-            filter_list = self.VALID_FOR_KWARGS
-        for key_value in filter_list:
             if hasattr(self, key_value):
                 json_data[key_value] = getattr(self, key_value)
->>>>>>> 2be0bb8b
         return json_data
 
     def parse_kwargs(self, **kwargs):
