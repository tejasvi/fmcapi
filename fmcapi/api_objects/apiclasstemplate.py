--- conflicted
+++ resolved
@@ -62,7 +62,6 @@
         if 'items' in kwargs:
             self.items = kwargs['items']
 
-<<<<<<< HEAD
     def valid_for_post(self):
         logging.debug("In valid_for_post() for APIClassTemplate class.")
         for item in self.REQUIRED_FOR_POST:
@@ -105,8 +104,6 @@
                 logging.warning("post() method failed due to failure to pass valid_for_post() test.")
                 return False
 
-=======
->>>>>>> 32fe4138
     def format_data(self):
         logging.debug("In format_data() for APIClassTemplate class.")
 
@@ -159,42 +156,6 @@
             response['items'] = []
         return response
 
-    def valid_for_post(self):
-        logging.debug("In valid_for_post() for APIClassTemplate class.")
-        for item in self.REQUIRED_FOR_POST:
-            if item not in self.__dict__:
-                return False
-        return True
-
-    def post(self, **kwargs):
-        logging.debug("In post() for APIClassTemplate class.")
-        if 'id' in self.__dict__:
-            logging.info("ID value exists for this object.  Redirecting to put() method.")
-            self.put()
-        else:
-            if self.valid_for_post():
-                response = self.fmc.send_to_api(method='post', url=self.URL, json_data=self.format_data())
-                if response:
-                    self.parse_kwargs(**response)
-                    if 'name' in self.__dict__ and 'id' in self.__dict__:
-                        logging.info('POST success. Object with name: "{}" and id: "{}" created '
-                                     'in FMC.'.format(self.name, self.id))
-                    else:
-                        logging.info('POST success but no "id" or "name" values in API response.')
-                else:
-                    logging.warning('POST failure.  No data in API response.')
-                return response
-            else:
-                logging.warning("post() method failed due to failure to pass valid_for_post() test.")
-                return False
-
-    def valid_for_put(self):
-        logging.debug("In valid_for_put() for APIClassTemplate class.")
-        for item in self.REQUIRED_FOR_PUT:
-            if item not in self.__dict__:
-                return False
-        return True
-
     def put(self, **kwargs):
         logging.debug("In put() for APIClassTemplate class.")
         self.parse_kwargs(**kwargs)
@@ -210,13 +171,6 @@
         else:
             logging.warning("put() method failed due to failure to pass valid_for_put() test.")
             return False
-
-    def valid_for_delete(self):
-        logging.debug("In valid_for_delete() for APIClassTemplate class.")
-        for item in self.REQUIRED_FOR_DELETE:
-            if item not in self.__dict__:
-                return False
-        return True
 
     def delete(self, **kwargs):
         logging.debug("In delete() for APIClassTemplate class.")
