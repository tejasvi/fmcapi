--- conflicted
+++ resolved
@@ -994,7 +994,7 @@
     test__security_zone()
     #test__interface_group()
     test__device()
-<<<<<<< HEAD
+
     #test__phys_interfaces()
     #test__device_ha_pair()
     #test__device_ha_monitored_interfaces()
@@ -1004,10 +1004,9 @@
     test__acp_rule()
     test__audit()
     test__port_object_group()
-=======
+
     #test__device_with_task()
     test__intrusion_policy()
     test__access_control_policy()
     test__acp_rule()
-    test__audit()
->>>>>>> feaec75a
+    test__audit()